--- conflicted
+++ resolved
@@ -1,10 +1,6 @@
 {
   "name": "com.atteneder.gltfast",
-<<<<<<< HEAD
-  "version": "2.6.0",
-=======
   "version": "3.0.0-preview",
->>>>>>> 76a362df
   "displayName": "glTFast",
   "description": "Load glTF assets at runtime.",
   "unity": "2019.3",
